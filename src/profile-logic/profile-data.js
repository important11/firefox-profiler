--- conflicted
+++ resolved
@@ -230,7 +230,6 @@
 |};
 
 /**
-<<<<<<< HEAD
  * Generate the CallNodeInfo and a function to callnode index mapping (in both directions).
  * The CallNodeInfo contains the CallNodeTable, and a map to convert
  * an IndexIntoStackTable to a IndexIntoCallNodeTable. This function runs
@@ -241,12 +240,6 @@
  *
  * See `src/types/profile-derived.js` for the type definitions.
  * See `docs-developer/call-trees.md` for a detailed explanation of CallNodes.
-=======
- * Generates a flat call tree for the FunctionTable view, with one call node per
- * function. The retun value consists of a CallNodeInfo which contains the
- * CallNodeTable, and of two maps to convert between an IndexIntoFuncTable and
- * an IndexIntoCallNodeTable.
->>>>>>> d76a115c
  */
 export function getFunctionTableCallNodeInfoWithFuncMapping(
   stackTable: StackTable,
